-- This Source Code Form is subject to the terms of the Mozilla Public
-- License, v. 2.0. If a copy of the MPL was not distributed with this
-- file, You can obtain one at http://mozilla.org/MPL/2.0/.

--[[
# Elasticsearch Bulk API Output

## Sample Configuration
```lua
filename        = "elasticsearch_bulk_api.lua"
message_matcher = "Type == 'nginx'"
ticker_interval = 10 -- flush every 10 seconds or flush_count (50000) messages
memory_limit    = 200e6

address             = "127.0.0.1"
-- TLS support; only set if you want TLS
ssl_params = {
  protocol = "tlsv1_2",
  cafile = "/etc/ssl/certs/ca-certificates.crt",
  verify = {"peer", "fail_if_no_peer_cert"},
  options = {"all", "no_sslv3"}
}
port                = 9200
-- set basic auth parameters to enable basic authentication
basic_auth_params   = { username = "Aladdin", _password = "open sesame" }
timeout             = 10    -- socket timeout
flush_count         = 50000
flush_on_shutdown   = false
preserve_data       = false -- there is no state maintained in this plugin
max_retry           = 0     -- number of seconds (retries once per second)
discard_on_error    = false -- discard the batch after max_retry + 1 failed attempts to send the batch
abort_on_error      = false -- stop this plugin after max_retry + 1 failed attempts to send the batch
-- when setting abort_on_error = true, consider also settings shutdown_on_terminate or remove_checkpoints_on_terminate
-- See the elasticsearch module directory for the various encoders and configuration documentation.
encoder_module  = "encoders.elasticsearch.payload"
encoders_elasticsearch_common    = {
    es_index_from_timestamp = true,
    index                   = "%{Logger}-%{%Y.%m.%d}",
    type_name               = "%{Type}-%{Hostname}",
}
```
--]]

require "table"
require "rjson"
require "string"
<<<<<<< HEAD
local ltn12             = require "ltn12"
local time              = require "os".time
local socket            = require "socket"
local http              = require("socket.http")
local mime              = require "mime"
local address           = read_config("address") or "127.0.0.1"
local port              = read_config("port") or 9200
local basic_auth_params = read_config("basic_auth_params")
local timeout           = read_config("timeout") or 10
local discard           = read_config("discard_on_error")
local abort             = read_config("abort_on_error")
local max_retry         = read_config("max_retry") or 0
=======
local ltn12         = require "ltn12"
local time          = require "os".time
local socket        = require "socket"
local http          = require("socket.http")
local address       = read_config("address") or "127.0.0.1"
local port          = read_config("port") or 9200
local timeout       = read_config("timeout") or 10
local discard       = read_config("discard_on_error")
local abort         = read_config("abort_on_error")
local max_retry     = read_config("max_retry") or 0
local ssl_params    = read_config("ssl_params")
>>>>>>> fcbbb41a
assert(not (abort and discard), "abort_on_error and discard_on_error are mutually exclusive")

local encoder_module = read_config("encoder_module") or "encoders.elasticsearch.payload"
local encode = require(encoder_module).encode
if not encode then
    error(encoder_module .. " does not provide an encode function")
end

local batch_file        = string.format("%s/%s.batch", read_config("output_path"), read_config("Logger"))
local flush_on_shutdown = read_config("flush_on_shutdown")
local ticker_interval   = read_config("ticker_interval")
local flush_count       = read_config("flush_count") or 50000
assert(flush_count > 0, "flush_count must be greater than zero")

local ssl, ssl_ctx
if ssl_params then
    ssl = require "ssl"
    -- Force client mode
    ssl_params.mode = "client"
    ssl_ctx = assert(ssl.newcontext(ssl_params))
end

local function connection_factory()
    local t = {c = socket.try(socket.tcp())}

    function idx (tbl, key)
        return function (prxy, ...)
            local c = prxy.c
            return c[key](c,...)
        end
    end

    function t:connect(host, port)
        socket.try(self.c:connect(host, port))
        self.c:setoption("tcp-nodelay", true)
        self.c:setoption("keepalive", true)
        self.c:settimeout(timeout)
        if ssl_params then
            self.c = socket.try(ssl.wrap(self.c, ssl_params))
            self.c:sni(host)
            socket.try(self.c:dohandshake())
        end
        return 1
    end

    return setmetatable(t, {__index = idx})
end

local client
local function create_client()
    return http.open(address, port, connection_factory)
end
local pcreate_client = socket.protect(create_client);


local req_headers = {
    ["user-agent"]      = http.USERAGENT,
    ["content-type"]    = "application/x-ndjson",
    ["content-length"]  = 0,
    ["host"]            = address .. ":" .. port,
    ["accept"]          = "application/json",
    ["connection"]      = "keep-alive",
}

local function basic_auth_string(params)
    return "Basic " .. mime.b64(params.username .. ":" .. params._password)
end

if basic_auth_params then
    req_headers["authorization"] = basic_auth_string(basic_auth_params)
end

local batch_count   = 0

local function send_request() -- hand coded since socket.http doesn't support keep-alive connections
    if not client then client, err = pcreate_client() end
    if err then print(err); return false; end

    local success = true
    local fh = assert(io.open(batch_file, "r"))
    req_headers["content-length"] = fh:seek("end")
    client:sendrequestline("POST", "/_bulk")
    client:sendheaders(req_headers)
    fh:seek("set")
    client:sendbody(req_headers, ltn12.source.file(fh, "invalid file handle"))
    local code = client:receivestatusline()
    local headers
    while code == 100 do -- ignore any 100-continue messages
        headers = client:receiveheaders()
        code = client:receivestatusline()
    end
    headers = client:receiveheaders()
    if code ~= 204 and code ~= 304 and not (code >= 100 and code < 200) then
        if code == 200 and string.match(headers["content-type"], "^application/json") then
            local body = {}
            local sink = ltn12.sink.table(body)
            client:receivebody(headers, sink)
            local response = table.concat(body)
            local ok, doc = pcall(rjson.parse, response)
            if ok then
                if doc:value(doc:find("errors")) then
                    local retriable_error_count = 0
                    local total_error_count = 0
                    local items = doc:find("items")
                    for _,i in doc:iter(items) do
                        for _,a in doc:iter(i) do
                            local status = doc:value(doc:find(a, "status")) or 0
                            -- only consider 403 as retriable for now
                            if status == 403 then
                                retriable_error_count = retriable_error_count + 1
                            end
                            if status >= 400 then
                                total_error_count = total_error_count + 1
                            end
                        end
                    end

                    if retriable_error_count >= batch_count then
                        success = false
                        print(string.format("ElasticSearch rejected all %d messages, batch will be retried (check your cluster)", retriable_error_count))
                    else
                        print(string.format("ElasticSearch server reported errors processing the submission, not all messages were indexed (err: %d, tot: %d)", total_error_count, batch_count))
                        -- todo track partial batch failure counts https://github.com/mozilla-services/lua_sandbox_extensions/issues/89
                        -- the partial failure is most likely due to bad input, so no retry is attempted as it would just fail again
                    end
                end
            else
                print(string.format("HTTP response didn't contain valid JSON. err: %s", doc))
            end
        else
            client:receivebody(headers, ltn12.sink.null())
        end

        if code > 304 then
            success = false
            print(string.format("HTTP response error. Status: %d", code))
        end
    end

    if headers.connection == "close" then
        client:close()
        client = nil
    end

    return success
end
local psend_request = socket.protect(function() return send_request() end)


local send_on_start = false
local last_flush    = time()
local retry_count   = 0
local batch = assert(io.open(batch_file, "a+"))
for _ in io.lines(batch_file) do  -- ensure we have a correct count when resuming after an abort
    batch_count = batch_count + 1
end
batch_count = batch_count / 2
if batch_count >= flush_count then
    send_on_start = true
end

local function finalize_batch()
    last_flush  = time()
    batch_count = 0
    retry_count = 0
    batch:close()
    batch = assert(io.open(batch_file, "w"))
end

local function send_batch()
    batch:flush()
    local ok, err = psend_request()
    if not ok then
        if err then print(err) end
        client = nil
        retry_count = retry_count + 1
        if discard and retry_count > max_retry then
            print(string.format("discarded %d messages", batch_count))
            finalize_batch()
            return true
        elseif abort and retry_count > max_retry then
            error(string.format("Abort sending %d messages after %d attempts", batch_count, retry_count))
        end
        return false
    end
    finalize_batch()
    return true
end


function process_message()
    if batch_count >= flush_count then -- attempt to transmit a failed batch before accepting new data
        if not send_batch() then
            return -3 -- retry until successful or it errors out
        end
        if not send_on_start then
            return 0 -- break the retry loop and allow new data to start flowing again
        end
        send_on_start = false
    end

    local ok, data = pcall(encode)
    if not ok then return -1, data end
    if not data then return -2 end
    batch:write(data)
    batch_count = batch_count + 1

    if batch_count >= flush_count then
        send_batch()
    end
    return 0
end


function timer_event(ns, shutdown)
    local timedout = (ns / 1e9 - last_flush) >= ticker_interval
    if (timedout or (shutdown and flush_on_shutdown)) and batch_count > 0 then
        send_batch()
    end
end<|MERGE_RESOLUTION|>--- conflicted
+++ resolved
@@ -44,7 +44,6 @@
 require "table"
 require "rjson"
 require "string"
-<<<<<<< HEAD
 local ltn12             = require "ltn12"
 local time              = require "os".time
 local socket            = require "socket"
@@ -57,19 +56,7 @@
 local discard           = read_config("discard_on_error")
 local abort             = read_config("abort_on_error")
 local max_retry         = read_config("max_retry") or 0
-=======
-local ltn12         = require "ltn12"
-local time          = require "os".time
-local socket        = require "socket"
-local http          = require("socket.http")
-local address       = read_config("address") or "127.0.0.1"
-local port          = read_config("port") or 9200
-local timeout       = read_config("timeout") or 10
-local discard       = read_config("discard_on_error")
-local abort         = read_config("abort_on_error")
-local max_retry     = read_config("max_retry") or 0
-local ssl_params    = read_config("ssl_params")
->>>>>>> fcbbb41a
+local ssl_params        = read_config("ssl_params")
 assert(not (abort and discard), "abort_on_error and discard_on_error are mutually exclusive")
 
 local encoder_module = read_config("encoder_module") or "encoders.elasticsearch.payload"
